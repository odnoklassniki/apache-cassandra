--- conflicted
+++ resolved
@@ -42,11 +42,7 @@
     <property name="test.name" value="*Test"/>
     <property name="test.unit.src" value="${test.dir}/unit"/>
     <property name="dist.dir" value="${build.dir}/dist"/>
-<<<<<<< HEAD
-    <property name="version" value="0.6.4-p4"/>
-=======
-    <property name="version" value="0.6.13"/>
->>>>>>> 32875702
+    <property name="version" value="0.6.13-p4"/>
     <property name="final.name" value="${ant.project.name}-${version}"/>
     <property name="ivy.version" value="2.1.0" />
     <property name="ivy.url"
