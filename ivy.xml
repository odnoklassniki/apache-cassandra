--- conflicted
+++ resolved
@@ -42,10 +42,7 @@
     <dependency org="log4j" name="log4j" rev="1.2.16" />
     
     <dependency org="com.inet.tds" name="Sprinta" rev="605a" />
-<<<<<<< HEAD
-=======
     <dependency org="commons-pool" name="commons-pool" rev="1.5.6"/>
->>>>>>> 4758849f
    
   </dependencies>
 </ivy-module>
